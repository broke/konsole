/*
    Copyright 2006-2008 by Robert Knight <robertknight@gmail.com>

    This program is free software; you can redistribute it and/or modify
    it under the terms of the GNU General Public License as published by
    the Free Software Foundation; either version 2 of the License, or
    (at your option) any later version.

    This program is distributed in the hope that it will be useful,
    but WITHOUT ANY WARRANTY; without even the implied warranty of
    MERCHANTABILITY or FITNESS FOR A PARTICULAR PURPOSE.  See the
    GNU General Public License for more details.

    You should have received a copy of the GNU General Public License
    along with this program; if not, write to the Free Software
    Foundation, Inc., 51 Franklin Street, Fifth Floor, Boston, MA
    02110-1301  USA.
*/

#ifndef INCREMENTALSEARCHBAR_H
#define INCREMENTALSEARCHBAR_H

// Qt
#include <QWidget>
#include <QtCore/QBitArray>

class QAction;
class QLabel;
class QTimer;
<<<<<<< HEAD
class KLineEdit;
=======
class QLineEdit;
>>>>>>> 4f5f0dbc
class QToolButton;

namespace Konsole
{
/**
 * A widget which allows users to search incrementally through a document for a
 * a text string or regular expression.
 *
 * The widget consists of a text box into which the user can enter their search text and
 * buttons to trigger a search for the next and previous matches for the search text.
 *
 * When the search text is changed, the searchChanged() signal is emitted.  A search through
 * the document for the new text should begin immediately and the active view of the document
 * should jump to display any matches if found.  setFoundMatch() should be called whenever the
 * search text changes to indicate whether a match for the text was found in the document.
 *
 * findNextClicked() and findPreviousClicked() signals are emitted when the user presses buttons
 * to find next and previous matches respectively.
 *
 * The first indicates whether searches are case sensitive.
 * The matchCaseToggled() signal is emitted when this is changed.
 * The second indicates whether the search text should be treated as a plain string or
 * as a regular expression.
 * The matchRegExpToggled() signal is emitted when this is changed.
 */
class IncrementalSearchBar : public QWidget
{
    Q_OBJECT

public:
    /**
     * This enum defines the options that can be checked.
     */
    enum SearchOptions {
        /** Highlight all matches */
        HighlightMatches = 0,
        /** Searches are case-sensitive or not */
        MatchCase        = 1,
        /** Searches use regular expressions */
        RegExp           = 2,
        /** Search from the bottom and up **/
        ReverseSearch = 3
    };

    /**
     * Constructs a new incremental search bar with the given parent widget
     */
    explicit IncrementalSearchBar(QWidget* parent = 0);

    /* Returns search options that are checked */
    const QBitArray optionsChecked();

    /**
     * Sets an indicator for the user as to whether or not a match for the
     * current search text was found in the document.
     *
     * The indicator will not be shown if the search text is empty ( because
     * the user has not yet entered a query ).
     *
     * @param match True if a match was found or false otherwise.  If true,
     * and the search text is non-empty, an indicator that no matches were
     * found will be shown.
     */
    void setFoundMatch(bool match);

    /** Returns the current search text */
    QString searchText();

    void setSearchText(const QString& text);

    void focusLineEdit();

    // reimplemented
    virtual void setVisible(bool visible);
signals:
    /** Emitted when the text entered in the search box is altered */
    void searchChanged(const QString& text);
    /** Emitted when the user clicks the button to find the next match */
    void findNextClicked();
    /** Emitted when the user clicks the button to find the previous match */
    void findPreviousClicked();
    /** The search from beginning/end button */
    void searchFromClicked();
    /**
     * Emitted when the user toggles the checkbox to indicate whether
     * matches for the search text should be highlighted
     */
    void highlightMatchesToggled(bool);
    /**
     * Emitted when the user toggles the checkbox to indicate whether
     * matching for the search text should be case sensitive
     */
    void matchCaseToggled(bool);
    /**
     * Emitted when the user toggles the checkbox to indicate whether
     * the search text should be treated as a plain string or a regular expression
     */
    void matchRegExpToggled(bool);
    /** Emitted when the close button is clicked */
    void closeClicked();
    /** Emitted when the return button is pressed in the search box */
    void searchReturnPressed(const QString& text);
    /** Emitted when shift+return buttons are pressed in the search box */
    void searchShiftPlusReturnPressed();
    /** A movement key not handled is forwarded to the terminal display */
    void unhandledMovementKeyPressed(QKeyEvent *event);

protected:
    virtual bool eventFilter(QObject* watched , QEvent* event);
    virtual void keyPressEvent(QKeyEvent* event);

public slots:
    void clearLineEdit();

private slots:
    void notifySearchChanged();
    void updateButtonsAccordingToReverseSearchSetting();

private:
    QLineEdit* _searchEdit;
    QAction* _caseSensitive;
    QAction* _regExpression;
    QAction* _highlightMatches;
    QAction* _reverseSearch;
    QToolButton* _findNextButton;
    QToolButton* _findPreviousButton;
    QToolButton* _searchFromButton;

    QTimer* _searchTimer;
};
}
#endif // INCREMENTALSEARCHBAR_H<|MERGE_RESOLUTION|>--- conflicted
+++ resolved
@@ -27,11 +27,7 @@
 class QAction;
 class QLabel;
 class QTimer;
-<<<<<<< HEAD
-class KLineEdit;
-=======
 class QLineEdit;
->>>>>>> 4f5f0dbc
 class QToolButton;
 
 namespace Konsole
